--- conflicted
+++ resolved
@@ -113,11 +113,7 @@
         try:
             for event in observer.get_events():
                 if event.command == 'JOIN':
-<<<<<<< HEAD
-                    observer.send_message("Greetings {}!".format(event.nickname), "channel")
-=======
                     observer.send_message('Greetings {}!'.format(event.nickname), 'channel')
->>>>>>> f5610ab0
 
             time.sleep(1)
 
@@ -149,35 +145,18 @@
 observer = TwitchChatObserver('Nick', 'oauth:abcdefghijklmnopqrstuvwxyz0123', 'channel')
 observer.subscribe(handle_event)
 
-<<<<<<< HEAD
-observer.send_message("Voting has started!", "channel")
-=======
 observer.send_message('Voting has started!', 'channel')
->>>>>>> f5610ab0
 
 observer.start()
 time.sleep(60)
 observer.stop()
 
-<<<<<<< HEAD
-observer.send_message("Voting is over!", "channel")
-=======
 observer.send_message('Voting is over!', 'channel')
->>>>>>> f5610ab0
 
 time.sleep(2)
 tally = sum(votes.values())
 
 if tally > 0:
-<<<<<<< HEAD
-    observer.send_message("The yeas have it!", "channel")
-
-elif tally < 0:
-    observer.send_message("The nays have it!", "channel")
-
-else:
-    observer.send_message("Its a draw!", "channel")
-=======
     observer.send_message('The yeas have it!', 'channel')
 
 elif tally < 0:
@@ -185,7 +164,6 @@
 
 else:
     observer.send_message('Its a draw!', 'channel')
->>>>>>> f5610ab0
 ```
 
 ## Contributors
